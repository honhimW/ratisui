use crate::components::console_output::OutputKind::{ERR, STD};
use ratatui::layout::{Position, Rect};
use ratatui::prelude::Text;
use ratatui::style::{Color, Style, Stylize};
use ratatui::widgets::{Paragraph, Wrap};
use ratatui_macros::{line, span};
use std::cmp;
use ratatui::text::Line;
use strum::Display;

pub struct ConsoleData<'a> {
    pub lines: Vec<(OutputKind, String)>,
    pub paragraph: Paragraph<'a>,
    pub position: Position,
    pub height: u16,
    pub weight: u16,
    pub total_lines: usize,
    is_bottom: bool,
}

#[derive(Debug, Display)]
pub enum OutputKind {
    STD,
    ERR,
}

impl ConsoleData<'_> {
    pub fn default() -> Self {
        Self {
            lines: vec![],
            paragraph: Paragraph::default(),
            position: Position::new(0, 0),
            height: 1,
            weight: 0,
            total_lines: 0,
            is_bottom: true,
        }
    }

    pub fn build_paragraph(&mut self) {
<<<<<<< HEAD
        self.is_bottom = self.position.y >= self.max_offset().saturating_sub(self.height);
=======
        info!("y: {}, max: {}, height: {}", self.position.y, self.max_offset(), self.height);
        self.is_bottom = self.position.y >= self.max_offset();
>>>>>>> 84a90903
        let mut text = Text::default();
        for (kind, l) in self.lines.iter() {
            let new_line = match kind {
                STD => line![l.clone()],
                ERR => line![l.clone().red()],
            };
            text.push_line(new_line);
        }
        let mut paragraph = Paragraph::new(text).wrap(Wrap { trim: false });
        paragraph = paragraph.scroll((self.position.y, self.position.x));
        self.paragraph = paragraph;
    }

    pub fn update(&mut self, area: &Rect) {
        let Rect { height, width, .. } = area;
        self.height = height.clone();
        self.weight = width.clone();
        if self.is_bottom {
            self.scroll_end();
        }
    }

    pub fn push(&mut self, line: impl Into<String>) {
        self.lines.push((STD, line.into()));
        self.total_lines = self.lines.len();
    }

    pub fn push_err(&mut self, line: impl Into<String>) {
        self.lines.push((ERR, line.into()));
        self.total_lines = self.lines.len();
    }

    pub fn extend(&mut self, lines: Vec<(OutputKind, String)>) {
        for (kind, line) in lines {
            match kind {
                STD => self.push(line),
                ERR => self.push_err(line),
            }
        }
    }

    fn max_offset(&self) -> u16 {
        (self.paragraph.line_count(self.weight) as u16).saturating_sub(self.height)
    }

    pub fn scroll_start(&mut self) {
        let mut position = self.position.clone();
        position.y = 0;
        self.position = position;
        let current = std::mem::replace(&mut self.paragraph, Paragraph::default());
        self.paragraph = current.scroll((
            position.y,
            position.x,
        ));
        self.is_bottom = self.position.y >= self.max_offset();
    }

    pub fn scroll_end(&mut self) {
        let mut position = self.position.clone();
        position.y = self.max_offset();
        self.position = position;
        let current = std::mem::replace(&mut self.paragraph, Paragraph::default());
        self.paragraph = current.scroll((
            position.y,
            position.x,
        ));
        self.is_bottom = self.position.y >= self.max_offset();
    }

    pub fn scroll_up(&mut self) {
        let mut position = self.position.clone();
        position.y = position.y.saturating_sub(1);
        self.position = position;
        let current = std::mem::replace(&mut self.paragraph, Paragraph::default());
        self.paragraph = current.scroll((
            position.y,
            position.x,
        ));
        self.is_bottom = self.position.y >= self.max_offset();
    }

    pub fn scroll_down(&mut self) {
        let mut position = self.position.clone();
        position.y = cmp::min(position.y.saturating_add(1), self.max_offset());
        self.position = position;
        let current = std::mem::replace(&mut self.paragraph, Paragraph::default());
        self.paragraph = current.scroll((
            position.y,
            position.x,
        ));
        self.is_bottom = self.position.y >= self.max_offset();
    }

    pub fn scroll_page_up(&mut self) {
        let mut position = self.position.clone();
        position.y = position.y.saturating_sub(self.height);
        self.position = position;
        let current = std::mem::replace(&mut self.paragraph, Paragraph::default());

        self.paragraph = current.scroll((
            position.y,
            position.x,
        ));
        self.is_bottom = self.position.y >= self.max_offset();
    }

    pub fn scroll_page_down(&mut self) {
        let mut position = self.position.clone();
        position.y = cmp::min(position.y.saturating_add(self.height), self.max_offset());
        self.position = position;
        let current = std::mem::replace(&mut self.paragraph, Paragraph::default());

        self.paragraph = current.scroll((
            position.y,
            position.x,
        ));
        self.is_bottom = self.position.y >= self.max_offset();
    }
}<|MERGE_RESOLUTION|>--- conflicted
+++ resolved
@@ -38,12 +38,7 @@
     }
 
     pub fn build_paragraph(&mut self) {
-<<<<<<< HEAD
-        self.is_bottom = self.position.y >= self.max_offset().saturating_sub(self.height);
-=======
-        info!("y: {}, max: {}, height: {}", self.position.y, self.max_offset(), self.height);
         self.is_bottom = self.position.y >= self.max_offset();
->>>>>>> 84a90903
         let mut text = Text::default();
         for (kind, l) in self.lines.iter() {
             let new_line = match kind {
