--- conflicted
+++ resolved
@@ -5,14 +5,9 @@
 use ratatui::crossterm::event::{KeyCode, KeyEvent, KeyModifiers};
 use ron::ser::PrettyConfig;
 use serde::Serialize;
-<<<<<<< HEAD
 use std::collections::{BTreeMap};
 use std::io::Cursor;
 use anyhow::anyhow;
-=======
-use std::collections::HashMap;
-use std::io::Cursor;
->>>>>>> 786aea4c
 use strum::Display;
 use tui_textarea::TextArea;
 
@@ -79,7 +74,6 @@
         let string = des_result?;
         return Ok((string, Some(ContentType::Ron)));
     }
-<<<<<<< HEAD
     Ok((
         bytes
             .iter()
@@ -93,26 +87,6 @@
             .collect::<String>(),
         None,
     ))
-=======
-
-    if let Ok(string) = String::from_utf8(bytes.clone()) {
-        Ok((string, None))
-    } else {
-        Ok((
-            bytes
-                .iter()
-                .map(|&b| {
-                    if b.is_ascii() {
-                        (b as char).to_string()
-                    } else {
-                        format!("\\x{:02x}", b)
-                    }
-                })
-                .collect::<String>(),
-            None,
-        ))
-    }
->>>>>>> 786aea4c
 }
 
 pub fn bytes_to_string(bytes: Vec<u8>) -> anyhow::Result<String> {
@@ -132,7 +106,6 @@
     if des_result.is_ok() {
         return des_result;
     }
-<<<<<<< HEAD
 
     Ok(bytes
         .iter()
@@ -144,22 +117,6 @@
             }
         })
         .collect::<String>())
-=======
-    if let Ok(string) = String::from_utf8(bytes.clone()) {
-        Ok(string)
-    } else {
-        Ok(bytes
-            .iter()
-            .map(|&b| {
-                if b.is_ascii() {
-                    (b as char).to_string()
-                } else {
-                    format!("\\x{:02x}", b)
-                }
-            })
-            .collect::<String>())
-    }
->>>>>>> 786aea4c
 }
 
 pub fn des_java(bytes: Vec<u8>) -> anyhow::Result<String> {
@@ -175,7 +132,6 @@
     let dynamic_message = descriptor.parse_from_bytes(&bytes)?;
     let any_message: Box<Any> = dynamic_message.downcast_box().map_err(|e| anyhow!(e))?;
 
-<<<<<<< HEAD
     let mut hash_map: BTreeMap<u32, Field> = BTreeMap::new();
 
     if !any_message.type_url.is_empty() {
@@ -183,16 +139,6 @@
     }
     if !any_message.value.is_empty() {
         hash_map.insert(2, Field::LengthDelimited(String::from_utf8(any_message.value.clone().to_vec())?));
-=======
-    let fields = any_message.special_fields;
-    let unknown_fields = fields.unknown_fields();
-    #[derive(Serialize)]
-    enum Field {
-        Fixed32(u32),
-        Fixed64(u64),
-        Varint(u64),
-        LengthDelimited(String),
->>>>>>> 786aea4c
     }
 
     let fields = any_message.special_fields;
@@ -203,9 +149,7 @@
             UnknownValueRef::Fixed32(fixed32) => hash_map.insert(idx, Field::Fixed32(fixed32)),
             UnknownValueRef::Fixed64(fixed64) => hash_map.insert(idx, Field::Fixed64(fixed64)),
             UnknownValueRef::Varint(varint) => hash_map.insert(idx, Field::Varint(varint)),
-            UnknownValueRef::LengthDelimited(ld) => {
-                hash_map.insert(idx, Field::LengthDelimited(String::from_utf8(ld.to_vec())?))
-            }
+            UnknownValueRef::LengthDelimited(ld) => hash_map.insert(idx, Field::LengthDelimited(String::from_utf8(ld.to_vec())?)),
         };
     }
 
@@ -223,7 +167,8 @@
 
 pub fn escape_string(s: impl Into<String>) -> String {
     let s = s.into();
-    s.replace("\\", "\\\\")
+    s
+        .replace("\\", "\\\\")
         .replace("\t", "\\t")
         .replace("\n", "\\n")
         .replace("\r", "\\r")
