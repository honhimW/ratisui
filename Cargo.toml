[package]
name = "ratisui"
version = "0.1.7"
edition = "2021"
authors = ["honhimw <honhimw@outlook.com>"]
rust-version = "1.81.0"
build = "build.rs"

[workspace]
members = ["ratisui-deadpool-redis"]

[workspace.dependencies]
log = "0.4"
redis = "0.27"
serde = "1"
tokio = "1"
tree-sitter = "0.24"

[dependencies]
anyhow = "1"
log = { workspace = true }

ratatui = { version = "0.28.1", features = [
    "unstable-rendered-line-info",
    "macros",
] }
ratatui-macros = "0.6.0"
tui-textarea = { version = "0.6.1", features = ["crossterm"] }
throbber-widgets-tui = "0.7"
tui-tree-widget = "0.22.0"
tui-logger = "0.13"

serde = { workspace = true, features = ["derive"] }
serde_json = "1"
crossbeam-channel = "0.5"

rustls = { version = "0.23", default-features = false, features = ["ring", "std"] }
redis = { workspace = true, features = [
    "tokio-comp",
    "tokio-rustls-comp",
    "cluster-async",
] }
deadpool-redis = { path = "ratisui-deadpool-redis", features = [
    "serde",
    "cluster",
    "log",
] }

strum = "0.26.3"
uuid = { version = "1.11.0", features = ["v4"] }
ron = { version = "0.8.1", features = ["default"] }
dirs = "5.0.1"
base64 = "0.22.1"
clap = "4.5"
tokio = { workspace = true, features = ["full"] }
chronoutil = "0.2.7"
itertools = "0.13.0"
unicode-width = "0.2.0"
once_cell = "1"
futures = "0.3"

jaded = { version = "0.5.0", features = ["serde"] }
protobuf = { version = "3.7.1" }

tree-sitter = { workspace = true}
<<<<<<< HEAD
tree-sitter-highlight = "0.24"
tree-sitter-json = "0.24"
tree-sitter-html = { git = "https://github.com/honhimW/tree-sitter-html" }
tree-sitter-ron = { git = "https://github.com/honhimW/tree-sitter-ron" }
#tree-sitter-html = "0.23"
#tree-sitter-ron = { path = "ratisui-tree-sitter-ron" }
russh = { version = "0.45", default-features = false }
=======
tree-sitter-highlight = "0.23"
tree-sitter-json = "0.23"
tree-sitter-html = "0.23"
tree-sitter-ron = { path = "ratisui-tree-sitter-ron" }
russh = { version = "0.46", default-features = false }
>>>>>>> fd462a3e
async-trait = "0.1.83"
# git crates

[build-dependencies]
cc = "*"

[profile.release]
lto = true
opt-level = "z"
codegen-units = 1
strip = "debuginfo"<|MERGE_RESOLUTION|>--- conflicted
+++ resolved
@@ -63,21 +63,13 @@
 protobuf = { version = "3.7.1" }
 
 tree-sitter = { workspace = true}
-<<<<<<< HEAD
 tree-sitter-highlight = "0.24"
 tree-sitter-json = "0.24"
 tree-sitter-html = { git = "https://github.com/honhimW/tree-sitter-html" }
 tree-sitter-ron = { git = "https://github.com/honhimW/tree-sitter-ron" }
 #tree-sitter-html = "0.23"
 #tree-sitter-ron = { path = "ratisui-tree-sitter-ron" }
-russh = { version = "0.45", default-features = false }
-=======
-tree-sitter-highlight = "0.23"
-tree-sitter-json = "0.23"
-tree-sitter-html = "0.23"
-tree-sitter-ron = { path = "ratisui-tree-sitter-ron" }
 russh = { version = "0.46", default-features = false }
->>>>>>> fd462a3e
 async-trait = "0.1.83"
 # git crates
 
